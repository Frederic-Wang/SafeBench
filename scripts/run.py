'''
Author:
Email: 
Date: 2023-01-31 22:23:17
LastEditTime: 2023-02-28 13:33:44
Description: 
'''

import traceback
import os.path as osp

import torch 

from safebench.util.run_util import load_config
from safebench.util.torch_util import set_seed, set_torch_variable
from safebench.carla_runner import CarlaRunner


if __name__ == '__main__':
    import argparse
    parser = argparse.ArgumentParser()
    parser.add_argument('--exp_name', type=str, default='exp')
    parser.add_argument('--output_dir', type=str, default='log')
    parser.add_argument('--ROOT_DIR', type=str, default=osp.abspath(osp.dirname(osp.dirname(osp.realpath(__file__)))))

    parser.add_argument('--mode', '-m', type=str, default='eval', choices=['train_agent', 'train_scenario', 'eval'])
    parser.add_argument('--agent_cfg', type=str, default='dummy.yaml')
    parser.add_argument('--scenario_cfg', type=str, default='standard.yaml')
    parser.add_argument('--num_scenario', '-ns', type=int, default=2, help='num of scenarios we run in one episode')

    parser.add_argument('--save_video', type=bool, default=False)
    parser.add_argument('--render', type=bool, default=True)
    parser.add_argument('--frame_skip', '-fs', type=int, default=1, help='skip of frame in each step')
    parser.add_argument('--continue_agent_training', '-cat', type=bool, default=False)
    parser.add_argument('--continue_scenario_training', '-cst', type=bool, default=False)
    parser.add_argument('--port', type=int, default=2000, help='port to communicate with carla')
    parser.add_argument('--fixed_delta_seconds', type=float, default=0.1)
<<<<<<< HEAD
    parser.add_argument('--seed', '-s', type=int, default=0)
    parser.add_argument('--threads', type=int, default=4)
    parser.add_argument('--device', type=str, default='cuda:0' if torch.cuda.is_available() else 'cpu')
=======
    parser.add_argument('--num_scenario', '-ns', type=int, default=2, help='num of scenarios we run in one episode')
    parser.add_argument('--agent_cfg', type=str, default='dummy.yaml')
    parser.add_argument('--auto_ego', action='store_true')
    parser.add_argument('--scenario_cfg', type=str, default='standard.yaml')
    parser.add_argument('--output_dir', type=str, default='output')
    parser.add_argument('--ROOT_DIR', type=str, default=osp.abspath(osp.dirname(osp.dirname(osp.realpath(__file__)))))
>>>>>>> 81441a1a
    args = parser.parse_args()
    args_dict = vars(args)

    # set global parameters
    set_torch_variable(args.device)
    torch.set_num_threads(args.threads)
    set_seed(args.seed)

    # load agent config
    agent_config_path = osp.join(args.ROOT_DIR, 'safebench/agent/config', args.agent_cfg)
    agent_config = load_config(agent_config_path)

    # load scenario config
    scenario_config_path = osp.join(args.ROOT_DIR, 'safebench/scenario/config', args.scenario_cfg)
    scenario_config = load_config(scenario_config_path)

    # main entry with a selected mode
    agent_config.update(args_dict)
    scenario_config.update(args_dict)
    runner = CarlaRunner(agent_config, scenario_config)
    try:
        runner.run()
    except:
        runner.close()
        traceback.print_exc()<|MERGE_RESOLUTION|>--- conflicted
+++ resolved
@@ -2,7 +2,7 @@
 Author:
 Email: 
 Date: 2023-01-31 22:23:17
-LastEditTime: 2023-02-28 13:33:44
+LastEditTime: 2023-02-28 16:17:23
 Description: 
 '''
 
@@ -23,30 +23,19 @@
     parser.add_argument('--output_dir', type=str, default='log')
     parser.add_argument('--ROOT_DIR', type=str, default=osp.abspath(osp.dirname(osp.dirname(osp.realpath(__file__)))))
 
+    parser.add_argument('--auto_ego', action='store_true')
     parser.add_argument('--mode', '-m', type=str, default='eval', choices=['train_agent', 'train_scenario', 'eval'])
     parser.add_argument('--agent_cfg', type=str, default='dummy.yaml')
     parser.add_argument('--scenario_cfg', type=str, default='standard.yaml')
+    parser.add_argument('--continue_agent_training', '-cat', type=bool, default=False)
+    parser.add_argument('--continue_scenario_training', '-cst', type=bool, default=False)
+    
     parser.add_argument('--num_scenario', '-ns', type=int, default=2, help='num of scenarios we run in one episode')
-
     parser.add_argument('--save_video', type=bool, default=False)
     parser.add_argument('--render', type=bool, default=True)
     parser.add_argument('--frame_skip', '-fs', type=int, default=1, help='skip of frame in each step')
-    parser.add_argument('--continue_agent_training', '-cat', type=bool, default=False)
-    parser.add_argument('--continue_scenario_training', '-cst', type=bool, default=False)
     parser.add_argument('--port', type=int, default=2000, help='port to communicate with carla')
     parser.add_argument('--fixed_delta_seconds', type=float, default=0.1)
-<<<<<<< HEAD
-    parser.add_argument('--seed', '-s', type=int, default=0)
-    parser.add_argument('--threads', type=int, default=4)
-    parser.add_argument('--device', type=str, default='cuda:0' if torch.cuda.is_available() else 'cpu')
-=======
-    parser.add_argument('--num_scenario', '-ns', type=int, default=2, help='num of scenarios we run in one episode')
-    parser.add_argument('--agent_cfg', type=str, default='dummy.yaml')
-    parser.add_argument('--auto_ego', action='store_true')
-    parser.add_argument('--scenario_cfg', type=str, default='standard.yaml')
-    parser.add_argument('--output_dir', type=str, default='output')
-    parser.add_argument('--ROOT_DIR', type=str, default=osp.abspath(osp.dirname(osp.dirname(osp.realpath(__file__)))))
->>>>>>> 81441a1a
     args = parser.parse_args()
     args_dict = vars(args)
 
