--- conflicted
+++ resolved
@@ -1,6 +1,6 @@
 ''' 
 Date: 2023-01-31 22:23:17
-LastEditTime: 2023-03-31 22:32:03
+LastEditTime: 2023-04-01 14:32:39
 Description: 
     Copyright (c) 2022-2023 Safebench Team
 
@@ -174,7 +174,6 @@
         
         self.eval_results = {}
         self.eval_records = {}
-<<<<<<< HEAD
         self.training_results = {}
 
     def create_training_dir(self):
@@ -197,9 +196,6 @@
         for key, value in self.eval_results.items():
             self.log(f"\t {key: <25}{value}")
 
-=======
-        
->>>>>>> 89e629fc
     def create_eval_dir(self, load_existing_results=True):
         result_dir = os.path.join(self.output_dir, 'eval_results')
         os.makedirs(result_dir, exist_ok=True)
